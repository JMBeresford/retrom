--- conflicted
+++ resolved
@@ -6,22 +6,15 @@
     "@turbo/gen": "^2.5.0",
     "eslint": "^9.25.1",
     "prettier": "^3.5.3",
-<<<<<<< HEAD
-=======
     "tslib": "^2.8.1",
->>>>>>> 972b6484
     "turbo": "^2.5.0",
     "typescript": "^5.8.3"
   },
   "overrides": {
-<<<<<<< HEAD
-    "typescript": "$typescript"
-=======
     "typescript": "$typescript",
     "tslib": "$tslib",
     "prettier": "$prettier",
     "eslint": "$eslint"
->>>>>>> 972b6484
   },
   "dependencies": {
     "@tauri-apps/api": "^2.2.0"
