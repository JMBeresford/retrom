--- conflicted
+++ resolved
@@ -71,39 +71,19 @@
         name: z.string(),
         thirdParty: z.boolean(),
       }),
-<<<<<<< HEAD
     }),
     updatePlatformMetadataModal: z.object({
       open: z.boolean(),
       id: z.number(),
     }),
+    mobileSidebar: z.object({
+      open: z.boolean(),
+    }),
+    mobileMenu: z.object({
+      open: z.boolean(),
+    }),
   })
   .partial();
-=======
-    })
-    .optional()
-    .catch(undefined),
-  updatePlatformMetadataModal: z
-    .object({
-      open: z.boolean(),
-      id: z.number(),
-    })
-    .optional()
-    .catch(undefined),
-  mobileSidebar: z
-    .object({
-      open: z.boolean(),
-    })
-    .optional()
-    .catch(undefined),
-  mobileMenu: z
-    .object({
-      open: z.boolean(),
-    })
-    .optional()
-    .catch(undefined),
-});
->>>>>>> 972b6484
 
 export const Route = createRootRoute({
   validateSearch: zodValidator(modalsSearchSchema),
