--- conflicted
+++ resolved
@@ -1,47 +1,20 @@
-<<<<<<< HEAD
-import {
-  MenubarTrigger,
-  MenubarMenu,
-  MenubarContent,
-  MenubarItem,
-} from "@/components/ui/menubar";
-=======
->>>>>>> 972b6484
 import { Link } from "@tanstack/react-router";
 import { RootMenuItem } from "..";
 
 const matchPlatformsMenuItem = {
   label: "Match Platforms",
   Render: (
-    <Link search={{ matchPlatformsModal: { open: true } }}>
+    <Link to="." search={{ matchPlatformsModal: { open: true } }}>
       Match Platforms
     </Link>
   ),
 };
 
-<<<<<<< HEAD
-      <MenubarContent>
-        <MenubarItem asChild>
-          <Link to="." search={{ matchPlatformsModal: { open: true } }}>
-            Match Platforms
-          </Link>
-        </MenubarItem>
-
-        <MenubarItem asChild>
-          <Link to="." search={{ defaultProfilesModal: { open: true } }}>
-            Default Emulator Profiles
-          </Link>
-        </MenubarItem>
-      </MenubarContent>
-    </MenubarMenu>
-  );
-}
-=======
 const defaultProfilesMenuItem = {
   label: "Default Emulator Profiles",
   context: "desktop",
   Render: (
-    <Link search={{ defaultProfilesModal: { open: true } }}>
+    <Link to="." search={{ defaultProfilesModal: { open: true } }}>
       Default Emulator Profiles
     </Link>
   ),
@@ -50,5 +23,4 @@
 export const platformsMenu: RootMenuItem = {
   label: "Platforms",
   items: [matchPlatformsMenuItem, defaultProfilesMenuItem],
-};
->>>>>>> 972b6484
+};