--- conflicted
+++ resolved
@@ -1,20 +1,12 @@
 import { Link } from "@tanstack/react-router";
 import { MenuItem } from "..";
 
-<<<<<<< HEAD
-export function SetupMenuItem() {
-  return (
-    <MenubarItem asChild>
-      <Link to="." search={{ setupModal: { open: true } }}>
-        Setup
-      </Link>
-    </MenubarItem>
-  );
-}
-=======
 export const setupMenuItem: MenuItem = {
   label: "Setup",
   appContext: "desktop",
-  Render: <Link search={{ setupModal: { open: true } }}>Setup</Link>,
-};
->>>>>>> 972b6484
+  Render: (
+    <Link to="." search={{ setupModal: { open: true } }}>
+      Setup
+    </Link>
+  ),
+};