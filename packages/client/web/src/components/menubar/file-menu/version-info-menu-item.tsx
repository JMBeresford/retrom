--- conflicted
+++ resolved
@@ -1,21 +1,11 @@
 import { Link } from "@tanstack/react-router";
 import { MenuItem } from "..";
 
-<<<<<<< HEAD
-export function VersionInfoMenuItem() {
-  return (
-    <MenubarItem asChild>
-      <Link to="." search={{ versionInfoModal: { open: true } }}>
-        Version Info
-      </Link>
-    </MenubarItem>
-  );
-}
-=======
 export const versionInfoMenuItem: MenuItem = {
   label: "Version Info",
   Render: (
-    <Link search={{ versionInfoModal: { open: true } }}>Version Info</Link>
+    <Link to="." search={{ versionInfoModal: { open: true } }}>
+      Version Info
+    </Link>
   ),
-};
->>>>>>> 972b6484
+};