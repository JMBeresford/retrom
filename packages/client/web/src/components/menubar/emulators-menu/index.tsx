<<<<<<< HEAD
import {
  MenubarTrigger,
  MenubarMenu,
  MenubarContent,
  MenubarItem,
} from "@/components/ui/menubar";
import { DesktopOnly } from "@/lib/env";
=======
>>>>>>> 972b6484
import { Link } from "@tanstack/react-router";
import { MenuItem, RootMenuItem } from "..";

const manageEmulatorsMenuItem: MenuItem = {
  label: "Manage Emulators",
  appContext: "desktop",
  Render: (
    <Link search={{ manageEmulatorsModal: { open: true } }}>
      Manage Emulators
    </Link>
  ),
};

<<<<<<< HEAD
      <MenubarContent>
        <MenubarItem asChild>
          <Link to="." search={{ manageEmulatorsModal: { open: true } }}>
            Manage Emulators
          </Link>
        </MenubarItem>

        <DesktopOnly>
          <MenubarItem asChild>
            <Link
              to="."
              search={{ manageEmulatorProfilesModal: { open: true } }}
            >
              Manage Profiles
            </Link>
          </MenubarItem>
        </DesktopOnly>
      </MenubarContent>
    </MenubarMenu>
  );
}
=======
const manageEmulatorProfilesMenuItem: MenuItem = {
  label: "Manage Profiles",
  appContext: "desktop",
  Render: (
    <Link search={{ manageEmulatorProfilesModal: { open: true } }}>
      Manage Profiles
    </Link>
  ),
};

export const emulatorsMenu: RootMenuItem = {
  label: "Emulators",
  appContext: "desktop",
  items: [manageEmulatorsMenuItem, manageEmulatorProfilesMenuItem],
};
>>>>>>> 972b6484
<|MERGE_RESOLUTION|>--- conflicted
+++ resolved
@@ -1,54 +1,20 @@
-<<<<<<< HEAD
-import {
-  MenubarTrigger,
-  MenubarMenu,
-  MenubarContent,
-  MenubarItem,
-} from "@/components/ui/menubar";
-import { DesktopOnly } from "@/lib/env";
-=======
->>>>>>> 972b6484
 import { Link } from "@tanstack/react-router";
 import { MenuItem, RootMenuItem } from "..";
 
 const manageEmulatorsMenuItem: MenuItem = {
   label: "Manage Emulators",
-  appContext: "desktop",
   Render: (
-    <Link search={{ manageEmulatorsModal: { open: true } }}>
+    <Link to="." search={{ manageEmulatorsModal: { open: true } }}>
       Manage Emulators
     </Link>
   ),
 };
 
-<<<<<<< HEAD
-      <MenubarContent>
-        <MenubarItem asChild>
-          <Link to="." search={{ manageEmulatorsModal: { open: true } }}>
-            Manage Emulators
-          </Link>
-        </MenubarItem>
-
-        <DesktopOnly>
-          <MenubarItem asChild>
-            <Link
-              to="."
-              search={{ manageEmulatorProfilesModal: { open: true } }}
-            >
-              Manage Profiles
-            </Link>
-          </MenubarItem>
-        </DesktopOnly>
-      </MenubarContent>
-    </MenubarMenu>
-  );
-}
-=======
 const manageEmulatorProfilesMenuItem: MenuItem = {
   label: "Manage Profiles",
   appContext: "desktop",
   Render: (
-    <Link search={{ manageEmulatorProfilesModal: { open: true } }}>
+    <Link to="." search={{ manageEmulatorProfilesModal: { open: true } }}>
       Manage Profiles
     </Link>
   ),
@@ -58,5 +24,4 @@
   label: "Emulators",
   appContext: "desktop",
   items: [manageEmulatorsMenuItem, manageEmulatorProfilesMenuItem],
-};
->>>>>>> 972b6484
+};