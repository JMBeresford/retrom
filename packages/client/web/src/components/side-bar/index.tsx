import { Image, cn, getFileName, getFileStub } from "@/lib/utils";
import { useMemo } from "react";
import {
  Tooltip,
  TooltipContent,
  TooltipProvider,
  TooltipTrigger,
} from "@/components/ui/tooltip";
import {
  Accordion,
  AccordionContent,
  AccordionItem,
  AccordionTrigger,
} from "@/components/ui/accordion";
import { usePlatforms } from "@/queries/usePlatforms";
import { useGames } from "@/queries/useGames";
import { Game } from "@retrom/codegen/retrom/models/games";
import {
  GameMetadata,
  PlatformMetadata,
} from "@retrom/codegen/retrom/models/metadata";
import { Link, useLocation } from "@tanstack/react-router";
import { useFilterAndSort } from "./filter-sort-context";
import { FiltersAndSorting } from "./filters-and-sorting";
import { Separator } from "../ui/separator";
import { filterName, sortGames, sortPlatforms } from "./utils";
import { ScrollArea } from "../ui/scroll-area";
import { TooltipPortal } from "@radix-ui/react-tooltip";
import { useInstallationStateQuery } from "@/queries/useInstallationState";
import { InstallationStatus } from "@retrom/codegen/retrom/client/client-utils";
import { Skeleton } from "../ui/skeleton";
import { EllipsisVertical } from "lucide-react";
import { Platform } from "@retrom/codegen/retrom/models/platforms";
import {
  DropdownMenu,
  DropdownMenuContent,
  DropdownMenuItem,
  DropdownMenuTrigger,
} from "../ui/dropdown-menu";
import { DropdownMenuTriggerProps } from "@radix-ui/react-dropdown-menu";
import { Button } from "../ui/button";
import { StorageType } from "@retrom/codegen/retrom/server/config";

type PlatformWithMetadata = Platform & { metadata?: PlatformMetadata };

export function SideBar() {
  const {
    gameSortKey,
    filters,
    gameSortDirection,
    platformSortKey,
    platformSortDirection,
    groupByInstallationStatus,
  } = useFilterAndSort();

  const path = useLocation({ select: (location) => location.pathname });
  const { data: installationData } = useInstallationStateQuery();

  const { data: platformData, status: platformStatus } = usePlatforms({
    request: { withMetadata: true },
  });

  const { data: gameData, status: gameStatus } = useGames({
    request: { withMetadata: true },
  });

  const currentGame = useMemo(() => {
    try {
      const id = parseInt(path.split("games/")[1]?.split("/")[0]);
      return gameData?.games.find((game) => game.id === id);
    } catch {
      return undefined;
    }
  }, [path, gameData]);

  const loading = platformStatus === "pending" || gameStatus === "pending";
  const error = platformStatus === "error" || gameStatus === "error";

  const platformsWithMetadata: PlatformWithMetadata[] = useMemo(() => {
    const platforms =
      platformData?.platforms.map((platform) => {
        const platformMetadata = platformData.metadata.find(
          (md) => md.platformId === platform.id,
        );

        return {
          ...platform,
          metadata: platformMetadata,
        };
      }) ?? [];

    return platforms.sort((a, b) =>
      sortPlatforms(a, b, platformSortKey, platformSortDirection),
    );
  }, [platformData, platformSortKey, platformSortDirection]);

  const gamesByPlatform = useMemo(() => {
    if (!gameData || !platformData) return {};
    const ret: Record<string, Array<Game & { metadata?: GameMetadata }>> = {};

    const platforms = platformData.platforms;
    const { games, metadata } = gameData;

    const gamesWithMetadata = games
      .map((game) => {
        const gameMetadata = metadata.find((m) => m.gameId === game.id);
        return {
          ...game,
          metadata: gameMetadata,
        };
      })
      .filter((game) => filterName(game, filters.name));

    return platforms.reduce((acc, platform) => {
      const games = gamesWithMetadata.filter(
        (game) => game.platformId === platform.id,
      );

      games.sort((a, b) => sortGames(a, b, gameSortKey, gameSortDirection));

      if (groupByInstallationStatus) {
        games.sort((a, b) => {
          const aInstalled =
            installationData?.installationState.get(a.id) ===
            InstallationStatus.INSTALLED;

          const bInstalled =
            installationData?.installationState.get(b.id) ===
            InstallationStatus.INSTALLED;

          if (aInstalled && !bInstalled) {
            return -1;
          }

          if (!aInstalled && bInstalled) {
            return 1;
          }

          return 0;
        });
      }

      acc[platform.id] = games;
      return acc;
    }, ret);
  }, [
    gameData,
    platformData,
    filters,
    gameSortDirection,
    gameSortKey,
    groupByInstallationStatus,
    installationData?.installationState,
  ]);

  return (
<<<<<<< HEAD
    <aside
      className={cn(
        "min-h-full h-full w-[100cqw] min-w-0 flex flex-col",
        "bg-gradient-to-b from-primary/10 to-background",
      )}
    >
      <FiltersAndSorting />
      <Separator />

      {loading ? (
        <div className="w-[100cqw] grow flex flex-col gap-4 bg-card p-4 *:h-12">
          <Skeleton className="w-full" />
          <Skeleton className="w-full" />
          <Skeleton className="w-full" />
          <Skeleton className="w-full" />
          <Skeleton className="w-full" />
          <Skeleton className="w-full" />
          <Skeleton className="w-full" />
          <Skeleton className="w-full" />
          <Skeleton className="w-full" />
          <Skeleton className="w-full" />
        </div>
      ) : error ? (
        <div className="w-full h-full grid place-items-center">
          <p className="text-muted-foreground text-lg">
            Could not load game data 😔
          </p>
        </div>
      ) : !platformsWithMetadata.some((p) => gamesByPlatform[p.id]?.length) ? (
        <div className="h-full grid place-items-center">
          <div className="flex flex-col gap-4 text-center text-muted-foreground px-6">
            <h3 className="text-2xl font-bold">Where all the games at?</h3>

            <p>
              Make sure Retrom knows about your{" "}
              <Link
                className="text-accent-text"
                to="."
                search={(prev) => ({
                  ...prev,
                  configModal: { open: true, tab: "server" },
                })}
              >
                library sources
              </Link>{" "}
              and then{" "}
              <Link
                className="text-accent-text"
                to="."
                search={(prev) => ({
                  ...prev,
                  updateLibraryModal: { open: true },
                })}
              >
                update your library
              </Link>
=======
    <div className="w-full h-full @container/sidebar">
      <aside
        className={cn(
          "min-h-full h-full w-[100cqw] min-w-0 flex flex-col",
          "bg-gradient-to-b from-primary/10 to-background",
        )}
      >
        <FiltersAndSorting />
        <Separator />

        {loading ? (
          <div className="w-[100cqw] grow flex flex-col gap-4 bg-card p-4 *:h-12">
            <Skeleton className="w-full" />
            <Skeleton className="w-full" />
            <Skeleton className="w-full" />
            <Skeleton className="w-full" />
            <Skeleton className="w-full" />
            <Skeleton className="w-full" />
            <Skeleton className="w-full" />
            <Skeleton className="w-full" />
            <Skeleton className="w-full" />
            <Skeleton className="w-full" />
          </div>
        ) : error ? (
          <div className="w-full h-full grid place-items-center">
            <p className="text-muted-foreground text-lg">
              Could not load game data 😔
>>>>>>> 972b6484
            </p>
          </div>
        ) : !platformsWithMetadata.some(
            (p) => gamesByPlatform[p.id]?.length,
          ) ? (
          <div className="h-full grid place-items-center">
            <div className="flex flex-col gap-4 text-center text-muted-foreground px-6">
              <h3 className="text-2xl font-bold">Where all the games at?</h3>

              <p>
                Make sure Retrom knows about your{" "}
                <Link
                  className="text-accent-text"
                  search={(prev) => ({
                    ...prev,
                    configModal: { open: true, tab: "server" },
                  })}
                >
                  library sources
                </Link>{" "}
                and then{" "}
                <Link
                  className="text-accent-text"
                  search={(prev) => ({
                    ...prev,
                    updateLibraryModal: { open: true },
                  })}
                >
                  update your library
                </Link>
              </p>
            </div>
          </div>
        ) : (
          <ScrollArea
            className={cn(
              "h-full max-h-full w-full max-w-full px-3 sm:px-4 pb-4",
              "before:absolute before:inset-x-0 before:top-0 before:h-8 before:z-10",
              "before:bg-gradient-to-b before:from-black/60 before:to-transparent",
              "before:pointer-events-none",
            )}
          >
            <TooltipProvider>
              <Accordion
                type="single"
                collapsible={true}
                className="pt-4"
                defaultValue={currentGame?.platformId?.toString()}
              >
                {platformsWithMetadata.map((platform) => {
                  const games = gamesByPlatform[platform.id] ?? [];

                  const name =
                    platform.metadata?.name || getFileStub(platform.path);

                  if (platform.thirdParty && !games.length) {
                    return null;
                  }

                  return (
                    <AccordionItem
                      key={platform.id}
                      value={platform.id.toString()}
                      className={cn("border-b-0 w-full max-w-full")}
                    >
                      <div
                        className={cn(
                          "group grid grid-cols-[1fr_auto] border-b border-transparent",
                          "sm:hover:border-border transition-all",
                        )}
                      >
                        <AccordionTrigger
                          hideIcon
                          className={cn(
                            "group py-2 font-medium overflow-hidden relative hover:no-underline",
                          )}
                        >
                          <div className="flex w-full">
                            <h3 className="text-left text-lg sm:text-base whitespace-nowrap overflow-ellipsis overflow-hidden">
                              {name}
                            </h3>
                            <span className="sr-only">Toggle</span>
                          </div>
                        </AccordionTrigger>
                        <PlatformContextMenu platform={platform} />
                      </div>

                      <AccordionContent>
                        {games.length ? (
                          <ul>
                            {games.map((game) => {
                              const isCurrentGame = currentGame?.id === game.id;
                              const isInstalled =
                                installationData?.installationState.get(
                                  game.id,
                                ) === InstallationStatus.INSTALLED;

                              const gameMetadata = game.metadata;

                              const iconUrl = gameMetadata?.iconUrl;
                              const fallbackName =
                                game.storageType ===
                                StorageType.SINGLE_FILE_GAME
                                  ? getFileStub(game.path)
                                  : getFileName(game.path);

                              const gameName =
                                gameMetadata?.name ?? fallbackName;

                              return (
                                <Tooltip key={game.id}>
                                  <TooltipTrigger asChild>
                                    <li
                                      className={cn(
                                        "relative z-10 before:z-[-1] before:duration-200",
                                        "border-l border-border",
                                        "before:absolute before:inset-0 before:transition-opacity",
                                        "before:bg-gradient-to-r before:from-accent/40 before:opacity-0",
                                        "text-[1rem] text-muted-foreground/40 transition-all",
                                        !isCurrentGame &&
                                          "sm:hover:before:opacity-60 sm:hover:text-primary-foreground/80",
                                        isInstalled && "text-muted-foreground",
                                        isCurrentGame &&
                                          "before:opacity-100 text-primary-foreground border-accent border-l-4",
                                        "max-w-full w-full overflow-hidden overflow-ellipsis px-2 py-0.5",
                                      )}
                                    >
                                      <Link
                                        to="/games/$gameId"
                                        params={{ gameId: game.id.toString() }}
                                        className="grid grid-cols-[auto_1fr] items-center max-w-full h-full"
                                      >
                                        <div className="relative min-w-[28px] min-h-[28px] mr-2 my-[2px]">
                                          {iconUrl && (
                                            <Image
                                              src={iconUrl}
                                              width={28}
                                              height={28}
                                              alt={gameName ?? ""}
                                            />
                                          )}
                                        </div>
                                        <span className="whitespace-nowrap overflow-hidden overflow-ellipsis">
                                          <span>{gameName}</span>
                                        </span>
                                      </Link>
                                    </li>
                                  </TooltipTrigger>
                                  <TooltipPortal>
                                    <TooltipContent
                                      side="right"
                                      className="hidden sm:block pointer-events-none touch-none"
                                    >
                                      {gameName}
                                    </TooltipContent>
                                  </TooltipPortal>
                                </Tooltip>
                              );
                            })}
                          </ul>
                        ) : (
                          <div className="grid place-items-center pt-4">
                            <p className="font-medium text-muted-foreground italic">
                              Theres no games here...
                            </p>
                          </div>
                        )}
                      </AccordionContent>
                    </AccordionItem>
                  );
                })}
              </Accordion>
            </TooltipProvider>
          </ScrollArea>
        )}
      </aside>
    </div>
  );
}

function PlatformContextMenu(
  props: DropdownMenuTriggerProps & { platform: PlatformWithMetadata },
) {
  const { platform, ...rest } = props;

  const name = platform.metadata?.name || getFileStub(platform.path);
  const { id, thirdParty } = platform;

  return (
    <DropdownMenu>
      <DropdownMenuTrigger
        asChild
        {...rest}
        className={cn(
          "sm:opacity-0 transition-opacity active:opacity-100",
          "sm:group-hover:opacity-100 data-[state=open]:opacity-100",
        )}
      >
        <Button
          size="icon"
          variant="ghost"
          className="w-fit h-fit aspect-square p-2 my-auto"
        >
          <EllipsisVertical className={cn("w-[1rem] h-[1rem]")} />
        </Button>
      </DropdownMenuTrigger>

      <DropdownMenuContent
        className={cn(
          "w-dvw flex flex-col items-center gap-2",
          "sm:w-auto sm:block",
        )}
      >
        <DropdownMenuItem
          asChild
          onClick={(e) => {
            e.stopPropagation();
          }}
        >
          <Link
            to="."
            search={(prev) => ({
              ...prev,
              updatePlatformMetadataModal: { open: true, id: platform.id },
            })}
          >
            Edit
          </Link>
        </DropdownMenuItem>
        <DropdownMenuItem
          asChild
          className="text-destructive-text"
          onClick={(e) => {
            e.stopPropagation();
          }}
        >
          <Link
            to="."
            search={(prev) => ({
              ...prev,
              deletePlatformModal: {
                open: true,
                platform: { id, name, thirdParty },
              },
            })}
          >
            Delete
          </Link>
        </DropdownMenuItem>
      </DropdownMenuContent>
    </DropdownMenu>
  );
}<|MERGE_RESOLUTION|>--- conflicted
+++ resolved
@@ -154,64 +154,6 @@
   ]);
 
   return (
-<<<<<<< HEAD
-    <aside
-      className={cn(
-        "min-h-full h-full w-[100cqw] min-w-0 flex flex-col",
-        "bg-gradient-to-b from-primary/10 to-background",
-      )}
-    >
-      <FiltersAndSorting />
-      <Separator />
-
-      {loading ? (
-        <div className="w-[100cqw] grow flex flex-col gap-4 bg-card p-4 *:h-12">
-          <Skeleton className="w-full" />
-          <Skeleton className="w-full" />
-          <Skeleton className="w-full" />
-          <Skeleton className="w-full" />
-          <Skeleton className="w-full" />
-          <Skeleton className="w-full" />
-          <Skeleton className="w-full" />
-          <Skeleton className="w-full" />
-          <Skeleton className="w-full" />
-          <Skeleton className="w-full" />
-        </div>
-      ) : error ? (
-        <div className="w-full h-full grid place-items-center">
-          <p className="text-muted-foreground text-lg">
-            Could not load game data 😔
-          </p>
-        </div>
-      ) : !platformsWithMetadata.some((p) => gamesByPlatform[p.id]?.length) ? (
-        <div className="h-full grid place-items-center">
-          <div className="flex flex-col gap-4 text-center text-muted-foreground px-6">
-            <h3 className="text-2xl font-bold">Where all the games at?</h3>
-
-            <p>
-              Make sure Retrom knows about your{" "}
-              <Link
-                className="text-accent-text"
-                to="."
-                search={(prev) => ({
-                  ...prev,
-                  configModal: { open: true, tab: "server" },
-                })}
-              >
-                library sources
-              </Link>{" "}
-              and then{" "}
-              <Link
-                className="text-accent-text"
-                to="."
-                search={(prev) => ({
-                  ...prev,
-                  updateLibraryModal: { open: true },
-                })}
-              >
-                update your library
-              </Link>
-=======
     <div className="w-full h-full @container/sidebar">
       <aside
         className={cn(
@@ -239,7 +181,6 @@
           <div className="w-full h-full grid place-items-center">
             <p className="text-muted-foreground text-lg">
               Could not load game data 😔
->>>>>>> 972b6484
             </p>
           </div>
         ) : !platformsWithMetadata.some(
@@ -253,6 +194,7 @@
                 Make sure Retrom knows about your{" "}
                 <Link
                   className="text-accent-text"
+                  to="."
                   search={(prev) => ({
                     ...prev,
                     configModal: { open: true, tab: "server" },
@@ -263,6 +205,7 @@
                 and then{" "}
                 <Link
                   className="text-accent-text"
+                  to="."
                   search={(prev) => ({
                     ...prev,
                     updateLibraryModal: { open: true },
