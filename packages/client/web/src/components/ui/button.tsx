import * as React from "react";
import { Slot } from "@radix-ui/react-slot";
import { cva, type VariantProps } from "class-variance-authority";

import { cn } from "@/lib/utils";

const buttonVariants = cva(
  "inline-flex rounded-md items-center justify-center whitespace-nowrap text-sm font-medium ring-offset-background transition-colors outline-none focus-visible:outline-none focus-visible:ring-2 focus-visible:ring-ring focus-visible:ring-offset-2 disabled:pointer-events-none disabled:opacity-50",
  {
    variants: {
      variant: {
        default: "bg-primary text-primary-foreground hover:bg-primary/90",
        destructive:
          "bg-destructive text-destructive-foreground hover:bg-destructive/90",
        outline:
          "border border-input bg-none hover:bg-accent hover:text-accent-foreground",
        secondary:
          "bg-secondary text-secondary-foreground hover:bg-secondary/80",
<<<<<<< HEAD
        ghost: "hover:bg-foreground/10 hover:text-accent-foreground",
=======
        ghost: "hover:bg-accent hover:text-accent-foreground",
        inline: "",
>>>>>>> 972b6484
        link: "text-primary underline-offset-4 hover:underline",
        accent: "bg-accent text-accent-foreground hover:bg-accent/90",
      },
      size: {
        default: "h-10 px-4 py-2",
        sm: "h-9 px-3",
        lg: "h-11 px-8",
        icon: "h-10 w-10",
      },
    },
    defaultVariants: {
      variant: "default",
      size: "default",
    },
  },
);

export interface ButtonProps
  extends React.ButtonHTMLAttributes<HTMLButtonElement>,
    VariantProps<typeof buttonVariants> {
  asChild?: boolean;
}

const Button = React.forwardRef<HTMLButtonElement, ButtonProps>(
  ({ className, variant, size, asChild = false, ...props }, ref) => {
    const Comp = asChild ? Slot : "button";
    return (
      <Comp
        className={cn(buttonVariants({ variant, size, className }))}
        ref={ref}
        {...props}
      />
    );
  },
);
Button.displayName = "Button";

export { Button, buttonVariants };<|MERGE_RESOLUTION|>--- conflicted
+++ resolved
@@ -16,12 +16,8 @@
           "border border-input bg-none hover:bg-accent hover:text-accent-foreground",
         secondary:
           "bg-secondary text-secondary-foreground hover:bg-secondary/80",
-<<<<<<< HEAD
         ghost: "hover:bg-foreground/10 hover:text-accent-foreground",
-=======
-        ghost: "hover:bg-accent hover:text-accent-foreground",
         inline: "",
->>>>>>> 972b6484
         link: "text-primary underline-offset-4 hover:underline",
         accent: "bg-accent text-accent-foreground hover:bg-accent/90",
       },
