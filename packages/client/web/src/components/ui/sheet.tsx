import * as React from "react";
import * as SheetPrimitive from "@radix-ui/react-dialog";
import { cva, type VariantProps } from "class-variance-authority";
import { X } from "lucide-react";
import { dialogOpenContext } from "./dialog";
import { cn } from "@/lib/utils";

export { useDialogOpen as useSheetOpen } from "./dialog";

const Sheet = ({ open, children, ...props }: SheetPrimitive.DialogProps) => {
  const [openState, setOpenState] = React.useState(open || false);

  const openHandler = React.useCallback(
    (value: boolean) => {
      setOpenState(value);
      props.onOpenChange?.(value);
    },
    [props],
  );

  const openValue = React.useMemo(
    () => (open !== undefined ? open : openState),
    [openState, open],
  );

  return (
    <SheetPrimitive.Root open={openValue} {...props} onOpenChange={openHandler}>
      <dialogOpenContext.Provider
        value={{ open: openValue, setOpen: setOpenState }}
      >
        {children}
      </dialogOpenContext.Provider>
    </SheetPrimitive.Root>
  );
};
Sheet.displayName = SheetPrimitive.Root.displayName;

const SheetTrigger = SheetPrimitive.Trigger;

const SheetClose = SheetPrimitive.Close;

const SheetPortal = SheetPrimitive.Portal;

const SheetOverlay = React.forwardRef<
  React.ElementRef<typeof SheetPrimitive.Overlay>,
  React.ComponentPropsWithoutRef<typeof SheetPrimitive.Overlay>
>(({ className, ...props }, ref) => (
  <SheetPrimitive.Overlay
    className={cn(
      "fixed inset-0 z-50 bg-black/80 data-[state=open]:animate-in data-[state=closed]:animate-out data-[state=closed]:fade-out-0 data-[state=open]:fade-in-0",
      className,
    )}
    {...props}
    ref={ref}
  />
));
SheetOverlay.displayName = SheetPrimitive.Overlay.displayName;

const sheetVariants = cva(
<<<<<<< HEAD
  "fixed z-50 gap-4 bg-background shadow-lg transition ease-in-out data-[state=open]:animate-in data-[state=closed]:animate-out data-[state=closed]:duration-200 data-[state=open]:duration-300",
=======
  "fixed z-[100] gap-4 bg-background p-6 shadow-lg transition ease-in-out data-[state=open]:animate-in data-[state=closed]:animate-out data-[state=closed]:duration-300 data-[state=open]:duration-500",
>>>>>>> 972b6484
  {
    variants: {
      side: {
        top: "inset-x-0 top-0 border-b data-[state=closed]:slide-out-to-top data-[state=open]:slide-in-from-top text-center sm:text-left",
        bottom:
<<<<<<< HEAD
          "inset-x-0 bottom-0 border-t data-[state=closed]:slide-out-to-bottom data-[state=open]:slide-in-from-bottom",
        left: "inset-y-0 left-0 h-full min-w-3/4 border-r data-[state=closed]:slide-out-to-left data-[state=open]:slide-in-from-left",
=======
          "inset-x-0 bottom-0 border-t data-[state=closed]:slide-out-to-bottom data-[state=open]:slide-in-from-bottom text-center sm:text-left",
        left: "inset-y-0 left-0 h-full min-w-3/4 border-r data-[state=closed]:slide-out-to-left data-[state=open]:slide-in-from-left sm:max-w-sm",
>>>>>>> 972b6484
        right:
          "inset-y-0 right-0 h-full min-w-3/4  border-l data-[state=closed]:slide-out-to-right data-[state=open]:slide-in-from-right",
      },
    },
    defaultVariants: {
      side: "left",
    },
  },
);

export interface SheetContentProps
  extends React.ComponentPropsWithoutRef<typeof SheetPrimitive.Content>,
    VariantProps<typeof sheetVariants> {
  userCanClose?: boolean;
}

const SheetContent = React.forwardRef<
  React.ElementRef<typeof SheetPrimitive.Content>,
  SheetContentProps
<<<<<<< HEAD
>(({ side = "left", className, children, userCanClose, ...props }, ref) => (
  <SheetPrimitive.Content
    ref={ref}
    className={cn(
      sheetVariants({ side }),
      "h-full flex flex-col justify-between outline-none",
      className,
    )}
    {...props}
  >
    {children}
    {userCanClose ? (
      <SheetPrimitive.Close className="absolute right-4 top-4 rounded-sm opacity-70 ring-offset-background transition-opacity hover:opacity-100 focus:outline-none focus:ring-2 focus:ring-ring focus:ring-offset-2 disabled:pointer-events-none data-[state=open]:bg-secondary">
        <X className="h-4 w-4" />
        <span className="sr-only">Close</span>
      </SheetPrimitive.Close>
    ) : null}
  </SheetPrimitive.Content>
));
=======
>(
  (
    { side = "left", className, children, userCanClose = true, ...props },
    ref,
  ) => (
    <SheetPrimitive.Content
      ref={ref}
      className={cn(
        sheetVariants({ side }),
        "h-full flex flex-col justify-between",
        className,
      )}
      {...props}
    >
      {children}
      {userCanClose && (
        <SheetPrimitive.Close className="absolute right-4 top-4 rounded-sm opacity-70 ring-offset-background transition-opacity hover:opacity-100 focus:outline-none focus:ring-2 focus:ring-ring focus:ring-offset-2 disabled:pointer-events-none data-[state=open]:bg-secondary">
          <X className="h-4 w-4" />
          <span className="sr-only">Close</span>
        </SheetPrimitive.Close>
      )}
    </SheetPrimitive.Content>
  ),
);
>>>>>>> 972b6484
SheetContent.displayName = SheetPrimitive.Content.displayName;

const SheetHeader = ({
  className,
  ...props
}: React.HTMLAttributes<HTMLDivElement>) => (
  <div
    className={cn("flex flex-col sm:text-left px-4 pt-4", className)}
    {...props}
  />
);
SheetHeader.displayName = "SheetHeader";

const SheetFooter = ({
  className,
  ...props
}: React.HTMLAttributes<HTMLDivElement>) => (
  <div className={cn("flex py-2 border-t", className)} {...props} />
);
SheetFooter.displayName = "SheetFooter";

const SheetTitle = React.forwardRef<
  React.ElementRef<typeof SheetPrimitive.Title>,
  React.ComponentPropsWithoutRef<typeof SheetPrimitive.Title>
>(({ className, ...props }, ref) => (
  <SheetPrimitive.Title
    ref={ref}
    className={cn("text-xl font-semibold text-foreground", className)}
    {...props}
  />
));
SheetTitle.displayName = SheetPrimitive.Title.displayName;

const SheetDescription = React.forwardRef<
  React.ElementRef<typeof SheetPrimitive.Description>,
  React.ComponentPropsWithoutRef<typeof SheetPrimitive.Description>
>(({ className, ...props }, ref) => (
  <SheetPrimitive.Description
    ref={ref}
    className={cn("text-muted-foreground text-sm", className)}
    {...props}
  />
));
SheetDescription.displayName = SheetPrimitive.Description.displayName;

export {
  Sheet,
  SheetPortal,
  SheetOverlay,
  SheetTrigger,
  SheetClose,
  SheetContent,
  SheetHeader,
  SheetFooter,
  SheetTitle,
  SheetDescription,
};<|MERGE_RESOLUTION|>--- conflicted
+++ resolved
@@ -33,6 +33,7 @@
     </SheetPrimitive.Root>
   );
 };
+
 Sheet.displayName = SheetPrimitive.Root.displayName;
 
 const SheetTrigger = SheetPrimitive.Trigger;
@@ -57,23 +58,14 @@
 SheetOverlay.displayName = SheetPrimitive.Overlay.displayName;
 
 const sheetVariants = cva(
-<<<<<<< HEAD
-  "fixed z-50 gap-4 bg-background shadow-lg transition ease-in-out data-[state=open]:animate-in data-[state=closed]:animate-out data-[state=closed]:duration-200 data-[state=open]:duration-300",
-=======
-  "fixed z-[100] gap-4 bg-background p-6 shadow-lg transition ease-in-out data-[state=open]:animate-in data-[state=closed]:animate-out data-[state=closed]:duration-300 data-[state=open]:duration-500",
->>>>>>> 972b6484
+  "fixed z-[100] gap-4 bg-background shadow-lg transition ease-in-out data-[state=open]:animate-in data-[state=closed]:animate-out data-[state=closed]:duration-300 data-[state=open]:duration-500",
   {
     variants: {
       side: {
         top: "inset-x-0 top-0 border-b data-[state=closed]:slide-out-to-top data-[state=open]:slide-in-from-top text-center sm:text-left",
         bottom:
-<<<<<<< HEAD
-          "inset-x-0 bottom-0 border-t data-[state=closed]:slide-out-to-bottom data-[state=open]:slide-in-from-bottom",
-        left: "inset-y-0 left-0 h-full min-w-3/4 border-r data-[state=closed]:slide-out-to-left data-[state=open]:slide-in-from-left",
-=======
           "inset-x-0 bottom-0 border-t data-[state=closed]:slide-out-to-bottom data-[state=open]:slide-in-from-bottom text-center sm:text-left",
         left: "inset-y-0 left-0 h-full min-w-3/4 border-r data-[state=closed]:slide-out-to-left data-[state=open]:slide-in-from-left sm:max-w-sm",
->>>>>>> 972b6484
         right:
           "inset-y-0 right-0 h-full min-w-3/4  border-l data-[state=closed]:slide-out-to-right data-[state=open]:slide-in-from-right",
       },
@@ -93,7 +85,6 @@
 const SheetContent = React.forwardRef<
   React.ElementRef<typeof SheetPrimitive.Content>,
   SheetContentProps
-<<<<<<< HEAD
 >(({ side = "left", className, children, userCanClose, ...props }, ref) => (
   <SheetPrimitive.Content
     ref={ref}
@@ -113,32 +104,6 @@
     ) : null}
   </SheetPrimitive.Content>
 ));
-=======
->(
-  (
-    { side = "left", className, children, userCanClose = true, ...props },
-    ref,
-  ) => (
-    <SheetPrimitive.Content
-      ref={ref}
-      className={cn(
-        sheetVariants({ side }),
-        "h-full flex flex-col justify-between",
-        className,
-      )}
-      {...props}
-    >
-      {children}
-      {userCanClose && (
-        <SheetPrimitive.Close className="absolute right-4 top-4 rounded-sm opacity-70 ring-offset-background transition-opacity hover:opacity-100 focus:outline-none focus:ring-2 focus:ring-ring focus:ring-offset-2 disabled:pointer-events-none data-[state=open]:bg-secondary">
-          <X className="h-4 w-4" />
-          <span className="sr-only">Close</span>
-        </SheetPrimitive.Close>
-      )}
-    </SheetPrimitive.Content>
-  ),
-);
->>>>>>> 972b6484
 SheetContent.displayName = SheetPrimitive.Content.displayName;
 
 const SheetHeader = ({
