--- conflicted
+++ resolved
@@ -27,39 +27,13 @@
     [columns],
   );
 
-<<<<<<< HEAD
-  return (
-    <FocusContainer
-      opts={{ focusKey: "game-list", forceFocus: true, initialFocus: true }}
-      style={{ "--game-cols": columns, "--game-gap": `${gap}px` }}
-      className={cn(
-        "w-[95%] mx-auto py-[30dvh]",
-        "grid gap-[var(--game-gap)] grid-cols-[repeat(var(--game-cols),minmax(0,1fr))]",
-      )}
-    >
-      {games?.map((game, idx) => (
-        <div
-          key={game.id}
-          style={{
-            animationDelay: `${getDelay(idx)}ms`,
-          }}
-          className="animate-in fade-in fill-mode-both duration-500"
-        >
-          <GameListItem
-            game={game}
-            id={`game-list-${activeGroup?.id}-${idx}`}
-          />
-        </div>
-      ))}
-    </FocusContainer>
-=======
   return allGroups.map((group) =>
     group.id === activeGroup?.id ? (
       <FocusContainer
-        initialFocus
         opts={{
           focusKey: `game-list-${group.id}`,
           saveLastFocusedChild: false,
+          initialFocus: true,
         }}
         style={{ "--game-cols": columns, "--game-gap": `${gap}px` }}
         className={cn("flex flex-col gap-4 w-full mx-auto py-[20dvh] px-4")}
@@ -131,7 +105,6 @@
           ))}
       </FocusContainer>
     ) : null,
->>>>>>> ef72457f
   );
 }
 
