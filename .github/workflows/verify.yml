--- conflicted
+++ resolved
@@ -40,14 +40,10 @@
 
       - name: Setup rustfmt
         run: rustup component add rustfmt
-<<<<<<< HEAD
-
-=======
         
       - name: Setup clippy
         run: rustup component add clippy
       
->>>>>>> e8348aca
       - uses: Swatinem/rust-cache@v2
 
       - name: Install Protoc
